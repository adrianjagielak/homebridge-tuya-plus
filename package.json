--- conflicted
+++ resolved
@@ -1,10 +1,8 @@
 {
   "name": "homebridge-tuya",
-<<<<<<< HEAD
-  "version": "2.1.0-beta.6",
-=======
-  "version": "2.1.0-beta.1",
->>>>>>> 93f53980
+
+  "version": "2.1.0-beta.7",
+
   "description": "🏠 Offical Homebridge plugin for TuyAPI ",
   "main": "index.js",
   "scripts": {
